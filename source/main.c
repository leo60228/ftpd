#include <malloc.h>
#include <stdarg.h>
#include <stdio.h>
#ifdef _3DS
#include <3ds.h>
#endif
#include "console.h"
#include "ftp.h"

/*! looping mechanism
 *
 *  @param[in] callback function to call during each iteration
 */
static void
loop(int (*callback)(void))
{
#ifdef _3DS
  while(aptMainLoop())
  {
    if(callback() == 0)
      console_render();
    else
      return;
  }
#else
  for(;;)
    callback();
#endif
}

/*! wait until the B button is pressed
 *
 *  @returns -1 if B was pressed
 */
static int
wait_for_b(void)
{
#ifdef _3DS
  /* update button state */
  hidScanInput();

  /* check if B was pressed */
  if(hidKeysDown() & KEY_B)
    return -1;

  /* B was not pressed */
  return 0;
#else
  return -1;
#endif
}

/*! entry point
 *
 *  @param[in] argc unused
 *  @param[in] argv unused
 *
 *  returns exit status
 */
int
main(int  argc,
     char *argv[])
{
#ifdef _3DS
  /* initialize needed 3DS services */
<<<<<<< HEAD
=======
  srvInit();
  aptInit();
  hidInit(NULL);
>>>>>>> 0ba3844a
  gfxInitDefault();
  gfxSet3D(false);
#endif

  /* initialize console subsystem */
  console_init();
  console_set_status("\n" GREEN STATUS_STRING RESET);

  /* initialize ftp subsystem */
  if(ftp_init() == 0)
  {
    /* ftp loop */
    loop(ftp_loop);

    /* done with ftp */
    ftp_exit();
  }

  console_print("Press B to exit\n");
  loop(wait_for_b);

#ifdef _3DS
  /* deinitialize 3DS services */
  gfxExit();
#endif

  return 0;
}<|MERGE_RESOLUTION|>--- conflicted
+++ resolved
@@ -63,12 +63,6 @@
 {
 #ifdef _3DS
   /* initialize needed 3DS services */
-<<<<<<< HEAD
-=======
-  srvInit();
-  aptInit();
-  hidInit(NULL);
->>>>>>> 0ba3844a
   gfxInitDefault();
   gfxSet3D(false);
 #endif
